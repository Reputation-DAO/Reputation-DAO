import { Box, Container, Typography, Button, Stack } from '@mui/material';
import { Link as MuiLink } from '@mui/material';

export default function Hero() {
  return (
   <Box
  component="section"
  sx={{
    position: 'relative',
    width: '100%',
    py: { xs: 10, md: 14 },
    overflow: 'visible', // allow glow outside
    display: 'flex',
    alignItems: 'center',
    justifyContent: 'center',
    '&::after': {
  content: '""',
  position: 'absolute',
  bottom: '-1px',
  left: '50%',
  transform: 'translateX(-50%)',
  width: '100%',
  height: '10px',
  background: 'linear-gradient(to top, hsl(var(--primary)), transparent)',
  filter: 'blur(10px)',
  zIndex: 0,
  pointerEvents: 'none',
},


  }}
>
      {/* Background Video */}
      <Box
        component="video"
        autoPlay
        muted
        loop
        playsInline
        src="/banner/banner1.mp4" // Replace with your actual path
        sx={{
          position: 'absolute',
          top: 0,
          left: 0,
          width: '100%',
          height: '100%',
          objectFit: 'cover',
          zIndex: 0,
        }}
      />

      {/* Overlay to darken/fade video if needed */}
      <Box
        sx={{
          position: 'absolute',
          top: 0,
          left: 0,
          width: '100%',
          height: '100%',
          background: 'linear-gradient(to bottom right, rgba(0,0,0,0.4), rgba(0,0,0,0.4))',
          zIndex: 1,
        }}
      />

      {/* Content on top of video */}
      <Container maxWidth="md" sx={{ textAlign: 'center', px: 3, zIndex: 2 }}>
        <Typography
          variant="h2"
          sx={{
            fontWeight: 700,
            fontSize: { xs: '1.75rem', md: '2.5rem' },
            color: 'white',
            lineHeight: 1.25,
            mb: 1.5,
          }}
        >
          Trust, On-Chain. <br /> Forever.
        </Typography>

        <Typography
          sx={{
            maxWidth: 460,
            mx: 'auto',
            color: '#f0f0f0',
            fontSize: 14,
            lineHeight: 1.6,
            mb: 3,
          }}
        >
          Soulbound, tamper-proof reputation built on ICP.
        </Typography>

<<<<<<< HEAD
        <Stack
          direction={{ xs: 'column', sm: 'row' }}
          spacing={1.5}
          justifyContent="center"
        >
          <Button
            variant="contained"
            href='https://youtu.be/f5_kVgIzl_E?feature=shared'
            sx={{
=======
        <Stack direction={{ xs: 'column', sm: 'row' }} spacing={1.5} justifyContent="center">
          <MuiLink href="https://www.youtube.com/watch?v=f5_kVgIzl_E" target="_blank" underline="none">
            <Button variant="contained" sx={{
>>>>>>> 0c9c8ffb
              bgcolor: 'hsl(var(--primary))',
              color: 'hsl(var(--primary-foreground))',
              px: 4, py: 1.2, fontSize: 13,
              borderRadius: 'var(--radius)',
              boxShadow: 'var(--shadow-lg)',
              textTransform: 'none',
              '&:hover': { opacity: 0.9 },
              transition: 'var(--transition-smooth)',
            }}>
              Watch Demo
            </Button>
          </MuiLink>

          <MuiLink href="https://github.com/Reputation-DAO/Reputaion-DAO" target="_blank" underline="none">
            <Button variant="outlined" sx={{
              textTransform: 'none',
              px: 4, py: 1.2, fontSize: 13,
              borderRadius: 'var(--radius)',
              borderColor: 'hsl(var(--border))',
              color: 'white',
              '&:hover': {
                bgcolor: 'rgba(255,255,255,0.1)',
                borderColor: 'hsl(var(--border))',
              },
              transition: 'var(--transition-smooth)',
            }}>
              View GitHub
            </Button>
          </MuiLink>
        </Stack>
      </Container>
    </Box>
  );
}<|MERGE_RESOLUTION|>--- conflicted
+++ resolved
@@ -90,21 +90,9 @@
           Soulbound, tamper-proof reputation built on ICP.
         </Typography>
 
-<<<<<<< HEAD
-        <Stack
-          direction={{ xs: 'column', sm: 'row' }}
-          spacing={1.5}
-          justifyContent="center"
-        >
-          <Button
-            variant="contained"
-            href='https://youtu.be/f5_kVgIzl_E?feature=shared'
-            sx={{
-=======
         <Stack direction={{ xs: 'column', sm: 'row' }} spacing={1.5} justifyContent="center">
           <MuiLink href="https://www.youtube.com/watch?v=f5_kVgIzl_E" target="_blank" underline="none">
             <Button variant="contained" sx={{
->>>>>>> 0c9c8ffb
               bgcolor: 'hsl(var(--primary))',
               color: 'hsl(var(--primary-foreground))',
               px: 4, py: 1.2, fontSize: 13,
