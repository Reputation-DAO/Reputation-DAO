--- conflicted
+++ resolved
@@ -16,13 +16,10 @@
 import Community from './pages/Community';
 import Blog from './pages/Blog';
 import Auth from './pages/Auth';
-<<<<<<< HEAD
 import Test from './pages/test'; 
 import PostDetailPage from './pages/PostDetailPost';
+import OrgSelector from './pages/OrgSelector';
 
-=======
-import OrgSelector from './pages/OrgSelector';
->>>>>>> c50fb90b
 
 function App() {
   return (
