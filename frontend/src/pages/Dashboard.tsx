--- conflicted
+++ resolved
@@ -17,16 +17,16 @@
 } from '@mui/icons-material';
 import { getPlugActor } from '../components/canister/reputationDao';
 import { useRole } from '../contexts/RoleContext';
-<<<<<<< HEAD
+
 import StatCard from '../components/Dashboard/statscard';
 import ActivityCard from '../components/Dashboard/cards/ActivityCard';
 import ActivityChartCard from '../components/Dashboard/cards/ActivityChartCard';
 import SystemFeaturesCard from '../components/Dashboard/cards/SystemFeaturesCard';
 import TopMembersCard from '../components/Dashboard/cards/TopMemberCard';
 import TrustedAwardersCard from '../components/Dashboard/cards/TrustedAwarderCard';
-=======
+
 import ProtectedPage from '../components/layout/ProtectedPage';
->>>>>>> c50fb90b
+
 
 interface Transaction {
   id: number;
@@ -66,10 +66,7 @@
 
 const Dashboard: React.FC = React.memo(() => {
   const navigate = useNavigate();
-<<<<<<< HEAD
-  const { userName, userRole, currentPrincipal } = useRole();
-
-=======
+
   
   // Get role information from context
   const { userRole, userName, isAdmin, isAwarder, loading: roleLoading, currentPrincipal } = useRole();
@@ -89,7 +86,7 @@
     }
   }, [navigate]);
   
->>>>>>> c50fb90b
+
   const [data, setData] = useState<DashboardData>({
     transactions: [],
     balances: [],
@@ -156,26 +153,17 @@
   };
 
   const loadDashboardData = async () => {
-<<<<<<< HEAD
-    if (isLoadingData) return;
-=======
+
     if (isLoadingData || !orgId) return; // Prevent multiple simultaneous loads and ensure orgId exists
     
->>>>>>> c50fb90b
+
     try {
       setIsLoadingData(true);
       setError(null);
       const actor = await getPlugActor();
       if (!actor) throw new Error('Failed to connect to blockchain');
 
-<<<<<<< HEAD
-      const [transactions, transactionCount, awarders] = await Promise.all([
-        actor.getTransactionHistory(),
-        actor.getTransactionCount(),
-        actor.getTrustedAwarders(),
-      ]);
-
-=======
+
       // Simply verify the organization exists - don't restrict access
       // The role-based UI will handle what data to show based on user permissions
       try {
@@ -207,7 +195,7 @@
       const awarders = Array.isArray(awardersResult) ? awardersResult[0] || [] : awardersResult || [];
 
       // Get balances by fetching transaction history and calculating
->>>>>>> c50fb90b
+
       const balanceMap = new Map<string, number>();
       transactions.forEach((tx: any) => {
         const toKey = tx.to.toString();
@@ -257,9 +245,7 @@
     }
   };
 
-<<<<<<< HEAD
-  useEffect(() => { loadDashboardData(); }, []);
-=======
+
   // Load data on component mount and when orgId changes
   useEffect(() => {
     if (orgId) {
@@ -273,7 +259,7 @@
     setRefreshing(true);
     loadDashboardData();
   };
->>>>>>> c50fb90b
+
 
   if (loading) {
     return (
@@ -285,7 +271,7 @@
 
   return (
     <Box
-<<<<<<< HEAD
+
   sx={{
     minHeight: '100vh',
     px: { xs: 2, md: 3 },
@@ -294,6 +280,7 @@
   }}
 >
   {error && <Alert severity="error" sx={{ mb: 3 }}>{error}</Alert>}
+
 
   <Box sx={{ display: 'flex', gap: 3, flexDirection: { xs: 'column', lg: 'row' } }}>
     {/* Main */}
@@ -315,154 +302,6 @@
             <Typography
               variant="h6"
               sx={{ fontWeight: 600, fontSize: { xs: '1.5rem', md: '2rem' } }}
-=======
-      sx={{
-        minHeight: '100vh',
-        backgroundColor: 'hsl(var(--background))',
-        px: { xs: 2, md: 3 },
-        py: { xs: 2, md: 3 },
-        transition: 'background-color var(--transition-smooth)',
-      }}
-    >
-      {/* Header */}
-      <Box sx={{ mb: 4 }}>
-        <Box sx={{ display: 'flex', justifyContent: 'space-between', alignItems: 'center', mb: 1 }}>
-          <Typography
-            variant="h4"
-            sx={{
-              color: 'hsl(var(--foreground))',
-              fontWeight: 600,
-              fontSize: { xs: '1.5rem', md: '2rem' },
-            }}
-          >
-            Welcome, {userName || 'User'}
-          </Typography>
-          <Box sx={{ display: 'flex', alignItems: 'center', gap: 2 }}>
-            {/* Active Organization Indicator */}
-            {orgId && (
-              <Chip
-                label={`Active Org: ${orgId}`}
-                variant="outlined"
-                size="small"
-                sx={{
-                  backgroundColor: 'hsl(var(--accent))',
-                  color: 'hsl(var(--accent-foreground))',
-                  border: '1px solid hsl(var(--border))',
-                  fontSize: '0.75rem',
-                  fontWeight: 500,
-                  '& .MuiChip-label': {
-                    px: 1.5,
-                  },
-                }}
-              />
-            )}
-            <IconButton
-              onClick={handleRefresh}
-              disabled={refreshing}
-              sx={{
-                color: 'hsl(var(--primary))',
-                '&:hover': {
-                  backgroundColor: 'hsl(var(--muted))',
-                },
-              }}
-            >
-              {refreshing ? <CircularProgress size={20} /> : <Refresh />}
-            </IconButton>
-          </Box>
-        </Box>
-        <Typography
-          variant="body1"
-          sx={{
-            color: 'hsl(var(--muted-foreground))',
-            fontSize: '0.875rem',
-          }}
-        >
-          Track your community's reputation and activity
-        </Typography>
-      </Box>
-
-      {error && (
-        <Alert severity="error" sx={{ mb: 3 }}>
-          {error}
-        </Alert>
-      )}
-
-      <Box sx={{ display: 'flex', gap: 3, flexDirection: { xs: 'column', lg: 'row' } }}>
-        {/* Main Content */}
-        <Box sx={{ flex: 1 }}>
-          {/* Stats Cards */}
-          <Box
-            sx={{
-              display: 'grid',
-              gridTemplateColumns: { xs: '1fr', sm: userRole === 'User' ? '1fr 1fr 1fr' : '1fr 1fr' },
-              gap: 2,
-              mb: 4,
-            }}
-          >
-            {/* My Reputation Card - Only for regular users */}
-            {userRole === 'User' && (
-              <Card
-                sx={{
-                  backgroundColor: 'hsl(var(--muted))',
-                  border: '1px solid hsl(var(--border))',
-                  borderRadius: 2,
-                }}
-              >
-                <CardContent sx={{ p: 3 }}>
-                  <Box sx={{ display: 'flex', justifyContent: 'space-between', alignItems: 'flex-start', mb: 2 }}>
-                    <Typography variant="h6" sx={{ color: 'hsl(var(--foreground) / 0.8)', fontSize: '0.875rem', fontWeight: 500 }}>
-                      My Reputation
-                    </Typography>
-                    <EmojiEventsIcon sx={{ color: 'hsl(var(--warning))', fontSize: '20px' }} />
-                  </Box>
-                  <Typography variant="h4" sx={{ color: 'hsl(var(--foreground))', fontWeight: 600, mb: 1 }}>
-                    {data.userReputation}
-                  </Typography>
-                  <Box sx={{ display: 'flex', alignItems: 'center', gap: 1 }}>
-                    <TrendingUp sx={{ color: 'hsl(var(--success))', fontSize: '16px' }} />
-                    <Typography variant="body2" sx={{ color: 'hsl(var(--success))', fontSize: '0.75rem' }}>
-                      Current score
-                    </Typography>
-                  </Box>
-                </CardContent>
-              </Card>
-            )}
-
-            {/* Total Transactions Card */}
-            <Card
-              sx={{
-                backgroundColor: 'hsl(var(--muted))',
-                border: '1px solid hsl(var(--border))',
-                borderRadius: 2,
-              }}
-            >
-              <CardContent sx={{ p: 3 }}>
-                <Box sx={{ display: 'flex', justifyContent: 'space-between', alignItems: 'flex-start', mb: 2 }}>
-                  <Typography variant="h6" sx={{ color: 'hsl(var(--foreground) / 0.8)', fontSize: '0.875rem', fontWeight: 500 }}>
-                    Total Transactions
-                  </Typography>
-                  <History sx={{ color: 'hsl(var(--primary))', fontSize: '20px' }} />
-                </Box>
-                <Typography variant="h4" sx={{ color: 'hsl(var(--foreground))', fontWeight: 600, mb: 1 }}>
-                  {data.transactionCount}
-                </Typography>
-                <Box sx={{ display: 'flex', alignItems: 'center', gap: 1 }}>
-                  <TrendingUp sx={{ color: 'hsl(var(--success))', fontSize: '16px' }} />
-                  <Typography variant="body2" sx={{ color: 'hsl(var(--success))', fontSize: '0.75rem' }}>
-                    All time activity
-                  </Typography>
-                </Box>
-              </CardContent>
-            </Card>
-
-            {/* Active Members Card */}
-            <Card
-              sx={{
-                backgroundColor: 'hsl(var(--muted))',
-                border: '1px solid hsl(var(--border))',
-                borderRadius: 2,
-              }}
->>>>>>> c50fb90b
             >
               Welcome, {userName || 'User'}
             </Typography>
