--- conflicted
+++ resolved
@@ -6,17 +6,11 @@
   Container,
   Typography,
   Paper,
-<<<<<<< HEAD
-  Chip,
-  Divider,
-} from '@mui/material';
-=======
   Grid,
   Chip,
   Divider,
 } from '@mui/material';
 
->>>>>>> 0c9c8ffb
 import ArrowForwardIcon from '@mui/icons-material/ArrowForward';
 
 
@@ -78,11 +72,7 @@
     },
   ];
 
-<<<<<<< HEAD
-  const featuredPost = posts.find((p) => p.isFeatured);
-=======
    const featuredPost = posts.find((p) => p.isFeatured);
->>>>>>> 0c9c8ffb
   const editorsPick = posts.find((p) => p.isEditorsPick);
   const latestPosts = posts.filter((p) => !p.isFeatured && !p.isEditorsPick);
   const popularPosts = [...posts].sort((a, b) => b.views - a.views).slice(0, 3);
@@ -109,15 +99,9 @@
           </Box>
         </Paper>
 
-<<<<<<< HEAD
-        <Box sx={{ display: 'flex', flexDirection: { xs: 'column', md: 'row' }, gap: 5 }}>
-          {/* --- MAIN CONTENT (POSTS) --- */}
-          <Box sx={{ flex: 1, maxWidth: { xs: '100%', md: '66.666%' } }}>
-=======
         <Grid container spacing={5}>
           {/* MAIN CONTENT */}
           <Grid item xs={12} md={8} component="div">
->>>>>>> 0c9c8ffb
             {/* Featured Post */}
             {featuredPost && (
               <Box sx={{ mb: 6 }}>
@@ -143,85 +127,6 @@
             )}
 
             {/* Latest Posts Grid */}
-<<<<<<< HEAD
-            <Box 
-              sx={{ 
-                display: 'grid', 
-                gridTemplateColumns: 'repeat(auto-fit, minmax(300px, 1fr))', 
-                gap: 3, 
-                mb: 6 
-              }}
-            >
-              {latestPosts.map((post) => (
-                <Box key={post.id}>
-      <Paper
-        variant="outlined"
-        sx={{
-          display: 'flex',
-          flexDirection: 'column',
-          height: '100%',
-          width:"350px",
-          p: 2,
-          bgcolor: 'hsl(var(--muted))',
-          borderColor: 'hsl(var(--border))',
-          borderRadius: 'var(--radius)',
-          transition: 'transform 0.25s ease, box-shadow 0.25s ease',
-          '&:hover': {
-            transform: 'translateY(-4px)',
-            boxShadow: 'var(--shadow-lg)',
-          },
-        }}
-      >
-        <Box
-          sx={{
-            height: 160,
-            borderRadius: 'var(--radius)',
-            bgcolor: 'hsl(var(--background))',
-            mb: 2,
-            overflow: 'hidden',
-          }}
-        >
-          <img
-            src={post.image}
-            alt={post.title}
-            style={{ width: '100%', height: '100%', objectFit: 'cover' }}
-          />
-        </Box>
-        <Box
-          sx={{
-            px: 1,
-            display: 'flex',
-            flexDirection: 'column',
-            flexGrow: 1,
-          }}
-        >
-          <Chip
-            label={post.category}
-            size="small"
-            sx={{
-              bgcolor: 'hsl(var(--secondary))',
-              color: 'hsl(var(--secondary-foreground))',
-              width: 'fit-content',
-              mb: 1.5,
-            }}
-          />
-          <Typography
-            variant="h6"
-            sx={{
-              fontWeight: 600,
-              flexGrow: 1,
-              mb: 2,
-              color: 'hsl(var(--foreground))',
-            }}
-          >
-            {post.title}
-          </Typography>
-        </Box>
-      </Paper>
-                </Box>
-              ))}
-            </Box>
-=======
             <Grid container spacing={3} sx={{ mb: 6 }}>
               {latestPosts.map((post) => (
                 <Grid item component="div" xs={12} sm={6} md={4} lg={3} xl={2} key={post.id}>
@@ -245,7 +150,6 @@
                 </Grid>
               ))}
             </Grid>
->>>>>>> 0c9c8ffb
 
             {/* Editor's Pick */}
             {editorsPick && (
@@ -305,17 +209,8 @@
                 </Button>
               ))}
             </Box>
-<<<<<<< HEAD
-
-          </Box>
-
-          {/* --- SIDEBAR --- */}
-          
-        </Box>
-=======
           </Grid>
         </Grid>
->>>>>>> 0c9c8ffb
       </Container>
     </Box>
   );
