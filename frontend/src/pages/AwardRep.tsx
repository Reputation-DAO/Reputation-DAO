import React, { useState } from 'react';
import {
  Typography,
  Box,
  Button,
  Stack,
  TextField,
  Avatar,
  Paper,
} from '@mui/material';
import AccountCircleIcon from '@mui/icons-material/AccountCircle';
import { getPlugActor } from '../components/canister/reputationDao'; // <-- Make sure path is correct
import { Principal } from '@dfinity/principal';

const AwardRep: React.FC = () => {
  const [userId, setUserId] = useState('');
  const [points, setPoints] = useState('');
  const [reason, setReason] = useState('');
  const [loading, setLoading] = useState(false);
  const [success, setSuccess] = useState(false);
  const [error, setError] = useState('');

  const handleSubmit = async (e: React.FormEvent) => {
  e.preventDefault();
  setLoading(true);
  setSuccess(false);
  setError('');

<<<<<<< HEAD
  try {
    if (!userId || !points || isNaN(Number(points))) {
      throw new Error('Please enter a valid user ID and numeric points.');
    }

    const principal = Principal.fromText(userId.trim());
    const amount = BigInt(points.trim());

  const actor = await getPlugActor();
  const result = await actor.awardRep(principal, amount);


    if (result.startsWith('Success')) {
      setSuccess(true);
      setUserId('');
      setPoints('');
    } else {
      setError(result); // Canister returns error as string
    }
  } catch (err: any) {
    console.error(err);
    setError(err.message || 'Failed to award reputation. ');
  } finally {
    setLoading(false);
  }
};
=======
    // TODO: Integrate with backend/ICP canister call here
    setTimeout(() => {
      setLoading(false);
      if (userId && points && !isNaN(Number(points))) {
        setSuccess(true);
        setUserId('');
        setPoints('');
        setReason('');
      } else {
        setError('Please enter a valid User ID and numeric points.');
      }
    }, 1200);
  };
>>>>>>> e342ea57

  return (
    <Box
      sx={{
        width: '100%',
        minHeight: '100vh',
        backgroundColor: 'hsl(var(--background))',
        color: 'hsl(var(--foreground))',
        px: { xs: 2, sm: 4, md: 8 },
        py: { xs: 6, sm: 8 },
        transition: 'background-color var(--transition-smooth), color var(--transition-smooth)',
      }}
    >
      <Paper
        elevation={4}
        sx={{
          maxWidth: 500,
          mx: 'auto',
          mt: { xs: 4, md: 6 },
          p: { xs: 3, sm: 5 },
          borderRadius: 3,
          background: 'linear-gradient(135deg, hsla(var(--primary), 0.2), hsla(var(--muted), 0.9))',
          color: 'hsl(var(--foreground))',
          border: 'var(--glass-border)',
          backdropFilter: 'var(--glass-blur)',
          boxShadow: 'var(--shadow-md)',
        }}
      >
        <Stack spacing={3} alignItems="center">
          <Avatar
            sx={{
              bgcolor: 'hsl(var(--primary))',
              color: 'hsl(var(--primary-foreground))',
              width: 64,
              height: 64,
            }}
          >
            <AccountCircleIcon fontSize="large" />
          </Avatar>

          <Typography
            variant="h5"
            fontWeight={600}
            sx={{ color: 'hsl(var(--foreground))' }}
          >
            Award Reputation
          </Typography>

          <form
  style={{ width: '100%' }}
  onSubmit={handleSubmit}
  autoComplete="off"
>
  <Stack spacing={2}>
    <TextField
      label="User Principal / ID"
      variant="outlined"
      fullWidth
      value={userId}
      onChange={(e) => setUserId(e.target.value)}
      required
      InputLabelProps={{
        sx: {
          color: 'hsl(var(--foreground))',
        },
      }}
      InputProps={{
        sx: {
          color: 'hsl(var(--foreground))',
          backgroundColor: 'hsl(var(--muted))',
          borderRadius: 2,
          '& fieldset': {
            borderColor: 'hsl(var(--border))',
          },
          '&:hover fieldset': {
            borderColor: 'hsl(var(--primary))',
          },
          '&.Mui-focused fieldset': {
            borderColor: 'hsl(var(--primary))',
          },
        },
      }}
    />

    <TextField
      label="Reputation Points"
      variant="outlined"
      fullWidth
      value={points}
      onChange={(e) => setPoints(e.target.value)}
      required
      type="number"
      inputProps={{ min: 1 }}
      InputLabelProps={{
        sx: {
          color: 'hsl(var(--foreground))',
        },
      }}
      InputProps={{
        sx: {
          color: 'hsl(var(--foreground))',
          backgroundColor: 'hsl(var(--muted))',
          borderRadius: 2,
          '& fieldset': {
            borderColor: 'hsl(var(--border))',
          },
          '&:hover fieldset': {
            borderColor: 'hsl(var(--primary))',
          },
          '&.Mui-focused fieldset': {
            borderColor: 'hsl(var(--primary))',
          },
        },
      }}
    />

    <TextField
      label="Reason (Optional)"
      variant="outlined"
      fullWidth
      value={reason}
      onChange={(e) => setReason(e.target.value)}
      multiline
      rows={3}
      placeholder="Why are you awarding these points?"
      InputLabelProps={{
        sx: {
          color: 'hsl(var(--foreground))',
        },
      }}
      InputProps={{
        sx: {
          color: 'hsl(var(--foreground))',
          backgroundColor: 'hsl(var(--muted))',
          borderRadius: 2,
          '& fieldset': {
            borderColor: 'hsl(var(--border))',
          },
          '&:hover fieldset': {
            borderColor: 'hsl(var(--primary))',
          },
          '&.Mui-focused fieldset': {
            borderColor: 'hsl(var(--primary))',
          },
        },
      }}
    />

    {error && (
      <Typography color="error" variant="body2">
        {error}
      </Typography>
    )}
    {success && (
      <Typography color="success.main" variant="body2">
        Reputation awarded successfully!
      </Typography>
    )}

    <Button
      type="submit"
      variant="contained"
      size="large"
      disabled={loading}
      sx={{
        mt: 1,
        borderRadius: 2,
        backgroundColor: 'hsl(var(--primary))',
        color: 'hsl(var(--primary-foreground))',
        '&:hover': {
          backgroundColor: 'hsl(var(--accent))',
          color: 'hsl(var(--accent-foreground))',
        },
      }}
    >
      {loading ? 'Submitting...' : 'Submit'}
    </Button>
  </Stack>
</form>

        </Stack>
      </Paper>
    </Box>
  );
};

export default AwardRep;<|MERGE_RESOLUTION|>--- conflicted
+++ resolved
@@ -26,7 +26,7 @@
   setSuccess(false);
   setError('');
 
-<<<<<<< HEAD
+
   try {
     if (!userId || !points || isNaN(Number(points))) {
       throw new Error('Please enter a valid user ID and numeric points.');
@@ -53,21 +53,7 @@
     setLoading(false);
   }
 };
-=======
-    // TODO: Integrate with backend/ICP canister call here
-    setTimeout(() => {
-      setLoading(false);
-      if (userId && points && !isNaN(Number(points))) {
-        setSuccess(true);
-        setUserId('');
-        setPoints('');
-        setReason('');
-      } else {
-        setError('Please enter a valid User ID and numeric points.');
-      }
-    }, 1200);
-  };
->>>>>>> e342ea57
+
 
   return (
     <Box
